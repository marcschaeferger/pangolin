--- conflicted
+++ resolved
@@ -3,11 +3,6 @@
 import { configFilePath1, configFilePath2 } from "./consts";
 import { z } from "zod";
 import stoi from "./stoi";
-<<<<<<< HEAD
-import { build } from "@server/build";
-import { setAdminCredentials } from "@cli/commands/setAdminCredentials";
-=======
->>>>>>> 79ce93d5
 
 const portSchema = z.number().positive().gt(0).lte(65535);
 
