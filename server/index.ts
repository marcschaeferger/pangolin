import express, { Request, Response } from "express";
import next from "next";
import { parse } from "url";
import config from "@server/config";
import logger from "@server/logger";
import helmet from "helmet";
import cors from "cors";
import {
    errorHandlerMiddleware,
    notFoundMiddleware,
    rateLimitMiddleware,
} from "@server/middlewares";
import internal from "@server/routers/internal";
import { authenticated, unauthenticated } from "@server/routers/external";
import cookieParser from "cookie-parser";
import { User } from "@server/db/schema";
import { ensureActions } from "./db/ensureActions";

const dev = config.app.environment !== "prod";

const app = next({ dev });
const handle = app.getRequestHandler();

const externalPort = config.server.external_port;
const internalPort = config.server.internal_port;

app.prepare().then(() => {

<<<<<<< HEAD
=======
app.prepare().then(() => {    
    
    ensureActions(); // This loads the actions into the database

>>>>>>> 33990da6
    // External server
    const externalServer = express();
    externalServer.set("trust proxy", 1);

    // externalServer.use(helmet()); // Disabled because causes issues with Next.js
    externalServer.use(cors());
    externalServer.use(cookieParser());
    externalServer.use(express.json());
    externalServer.use(
        rateLimitMiddleware({
            windowMin: 1,
            max: 100,
            type: "IP_ONLY",
        }),
    );

    const prefix = `/api/v1`;
    externalServer.use(prefix, unauthenticated);
    externalServer.use(prefix, authenticated);

    externalServer.use(notFoundMiddleware)

    // We are using NEXT from here on
    externalServer.all("*", (req: Request, res: Response) => {
        const parsedUrl = parse(req.url!, true);
        handle(req, res, parsedUrl);
    });

    externalServer.listen(externalPort, (err?: any) => {
        if (err) throw err;
        logger.info(
            `Main server is running on http://localhost:${externalPort}`,
        );
    });

    externalServer.use(errorHandlerMiddleware);

    // Internal server
    const internalServer = express();

    internalServer.use(helmet());
    internalServer.use(cors());
    internalServer.use(cookieParser());
    internalServer.use(express.json());

    internalServer.use(prefix, internal);

    internalServer.listen(internalPort, (err?: any) => {
        if (err) throw err;
        logger.info(
            `Internal server is running on http://localhost:${internalPort}`,
        );
    });

    internalServer.use(notFoundMiddleware)
    internalServer.use(errorHandlerMiddleware);
});

declare global {
    namespace Express {
        interface Request {
            user?: User;
            userOrgRoleId?: number;
            userOrgId?: number;
            userOrgIds?: number[];
        }
    }
}<|MERGE_RESOLUTION|>--- conflicted
+++ resolved
@@ -26,13 +26,8 @@
 
 app.prepare().then(() => {
 
-<<<<<<< HEAD
-=======
-app.prepare().then(() => {    
-    
     ensureActions(); // This loads the actions into the database
 
->>>>>>> 33990da6
     // External server
     const externalServer = express();
     externalServer.set("trust proxy", 1);
