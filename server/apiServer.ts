import express from "express";
import cors from "cors";
import cookieParser from "cookie-parser";
import config from "@server/lib/config";
import logger from "@server/logger";
import {
    errorHandlerMiddleware,
    notFoundMiddleware,
<<<<<<< HEAD
=======
    rateLimitMiddleware,
    requestTimeoutMiddleware
>>>>>>> f9798a8d
} from "@server/middlewares";
import { authenticated, unauthenticated } from "@server/routers/external";
import { router as wsRouter, handleWSUpgrade } from "@server/routers/ws";
import { logIncomingMiddleware } from "./middlewares/logIncoming";
import { csrfProtectionMiddleware } from "./middlewares/csrfProtection";
import helmet from "helmet";
import rateLimit from "express-rate-limit";
import createHttpError from "http-errors";
import HttpCode from "./types/HttpCode";

const dev = config.isDev;
const externalPort = config.getRawConfig().server.external_port;

export function createApiServer() {
    const apiServer = express();
    const prefix = `/api/v1`;

    const trustProxy = config.getRawConfig().server.trust_proxy;
    if (trustProxy) {
        apiServer.set("trust proxy", trustProxy);
    }

    const corsConfig = config.getRawConfig().server.cors;

    const options = {
        ...(corsConfig?.origins
            ? { origin: corsConfig.origins }
            : {
                  origin: (origin: any, callback: any) => {
                      callback(null, true);
                  }
              }),
        ...(corsConfig?.methods && { methods: corsConfig.methods }),
        ...(corsConfig?.allowed_headers && {
            allowedHeaders: corsConfig.allowed_headers
        }),
        credentials: !(corsConfig?.credentials === false)
    };

    logger.debug("Using CORS options", options);

    apiServer.use(cors(options));

    if (!dev) {
        apiServer.use(helmet());
        apiServer.use(csrfProtectionMiddleware);
    }

    apiServer.use(cookieParser());
    apiServer.use(express.json());

    // Add request timeout middleware
    apiServer.use(requestTimeoutMiddleware(60000)); // 60 second timeout

    if (!dev) {
        apiServer.use(
            rateLimit({
                windowMs:
                    config.getRawConfig().rate_limits.global.window_minutes *
                    60 *
                    1000,
                max: config.getRawConfig().rate_limits.global.max_requests,
                keyGenerator: (req) => `apiServerGlobal:${req.ip}:${req.path}`,
                handler: (req, res, next) => {
                    const message = `Rate limit exceeded. You can make ${config.getRawConfig().rate_limits.global.max_requests} requests every ${config.getRawConfig().rate_limits.global.window_minutes} minute(s).`;
                    return next(
                        createHttpError(HttpCode.TOO_MANY_REQUESTS, message)
                    );
                }
            })
        );
    }

    // API routes
    apiServer.use(logIncomingMiddleware);
    apiServer.use(prefix, unauthenticated);
    apiServer.use(prefix, authenticated);

    // WebSocket routes
    apiServer.use(prefix, wsRouter);

    // Error handling
    apiServer.use(notFoundMiddleware);
    apiServer.use(errorHandlerMiddleware);

    // Create HTTP server
    const httpServer = apiServer.listen(externalPort, (err?: any) => {
        if (err) throw err;
        logger.info(
            `API server is running on http://localhost:${externalPort}`
        );
    });

    // Handle WebSocket upgrades
    handleWSUpgrade(httpServer);

    return httpServer;
}<|MERGE_RESOLUTION|>--- conflicted
+++ resolved
@@ -5,12 +5,7 @@
 import logger from "@server/logger";
 import {
     errorHandlerMiddleware,
-    notFoundMiddleware,
-<<<<<<< HEAD
-=======
-    rateLimitMiddleware,
-    requestTimeoutMiddleware
->>>>>>> f9798a8d
+    notFoundMiddleware
 } from "@server/middlewares";
 import { authenticated, unauthenticated } from "@server/routers/external";
 import { router as wsRouter, handleWSUpgrade } from "@server/routers/ws";
@@ -20,6 +15,7 @@
 import rateLimit from "express-rate-limit";
 import createHttpError from "http-errors";
 import HttpCode from "./types/HttpCode";
+import requestTimeoutMiddleware from "./middlewares/requestTimeout";
 
 const dev = config.isDev;
 const externalPort = config.getRawConfig().server.external_port;
