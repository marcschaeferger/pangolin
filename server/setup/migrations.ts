import { migrate } from "drizzle-orm/better-sqlite3/migrator";
import db, { exists } from "@server/db";
import path from "path";
import semver from "semver";
import { versionMigrations } from "@server/db/schemas";
import { __DIRNAME, APP_PATH, APP_VERSION } from "@server/lib/consts";
import { SqliteError } from "better-sqlite3";
import fs from "fs";
import m1 from "./scripts/1.0.0-beta1";
import m2 from "./scripts/1.0.0-beta2";
import m3 from "./scripts/1.0.0-beta3";
import m4 from "./scripts/1.0.0-beta5";
import m5 from "./scripts/1.0.0-beta6";
import m6 from "./scripts/1.0.0-beta9";
import m7 from "./scripts/1.0.0-beta10";
import m8 from "./scripts/1.0.0-beta12";
import m13 from "./scripts/1.0.0-beta13";
import m15 from "./scripts/1.0.0-beta15";
import m16 from "./scripts/1.0.0";
import m17 from "./scripts/1.1.0";
import m18 from "./scripts/1.2.0";
import m19 from "./scripts/1.3.0";
<<<<<<< HEAD
=======

>>>>>>> bf8bb1a0
// THIS CANNOT IMPORT ANYTHING FROM THE SERVER
// EXCEPT FOR THE DATABASE AND THE SCHEMA

// Define the migration list with versions and their corresponding functions
const migrations = [
    { version: "1.0.0-beta.1", run: m1 },
    { version: "1.0.0-beta.2", run: m2 },
    { version: "1.0.0-beta.3", run: m3 },
    { version: "1.0.0-beta.5", run: m4 },
    { version: "1.0.0-beta.6", run: m5 },
    { version: "1.0.0-beta.9", run: m6 },
    { version: "1.0.0-beta.10", run: m7 },
    { version: "1.0.0-beta.12", run: m8 },
    { version: "1.0.0-beta.13", run: m13 },
    { version: "1.0.0-beta.15", run: m15 },
    { version: "1.0.0", run: m16 },
    { version: "1.1.0", run: m17 },
    { version: "1.2.0", run: m18 },
    { version: "1.3.0", run: m19 }
    // Add new migrations here as they are created
] as const;

await run();

async function run() {
    // run the migrations
    await runMigrations();
}

function backupDb() {
    // make dir config/db/backups
    const appPath = APP_PATH;
    const dbDir = path.join(appPath, "db");

    const backupsDir = path.join(dbDir, "backups");

    // check if the backups directory exists and create it if it doesn't
    if (!fs.existsSync(backupsDir)) {
        fs.mkdirSync(backupsDir, { recursive: true });
    }

    // copy the db.sqlite file to backups
    // add the date to the filename
    const date = new Date();
    const dateString = `${date.getFullYear()}-${date.getMonth()}-${date.getDate()}_${date.getHours()}-${date.getMinutes()}-${date.getSeconds()}`;
    const dbPath = path.join(dbDir, "db.sqlite");
    const backupPath = path.join(backupsDir, `db_${dateString}.sqlite`);
    fs.copyFileSync(dbPath, backupPath);
}

export async function runMigrations() {
    try {
        const appVersion = APP_VERSION;

        if (exists) {
            await executeScripts();
        } else {
            console.log("Running migrations...");
            try {
                migrate(db, {
                    migrationsFolder: path.join(__DIRNAME, "init") // put here during the docker build
                });
                console.log("Migrations completed successfully.");
            } catch (error) {
                console.error("Error running migrations:", error);
            }

            await db
                .insert(versionMigrations)
                .values({
                    version: appVersion,
                    executedAt: Date.now()
                })
                .execute();
        }
    } catch (e) {
        console.error("Error running migrations:", e);
        await new Promise((resolve) =>
            setTimeout(resolve, 1000 * 60 * 60 * 24 * 1)
        );
    }
}

async function executeScripts() {
    try {
        // Get the last executed version from the database
        const lastExecuted = await db.select().from(versionMigrations);

        // Filter and sort migrations
        const pendingMigrations = lastExecuted
            .map((m) => m)
            .sort((a, b) => semver.compare(b.version, a.version));
        const startVersion = pendingMigrations[0]?.version ?? "0.0.0";
        console.log(`Starting migrations from version ${startVersion}`);

        const migrationsToRun = migrations.filter((migration) =>
            semver.gt(migration.version, startVersion)
        );

        console.log(
            "Migrations to run:",
            migrationsToRun.map((m) => m.version).join(", ")
        );

        // Run migrations in order
        for (const migration of migrationsToRun) {
            console.log(`Running migration ${migration.version}`);

            try {
                if (!process.env.DISABLE_BACKUP_ON_MIGRATION) {
                    // Backup the database before running the migration
                    backupDb();
                }

                await migration.run();

                // Update version in database
                await db
                    .insert(versionMigrations)
                    .values({
                        version: migration.version,
                        executedAt: Date.now()
                    })
                    .execute();

                console.log(
                    `Successfully completed migration ${migration.version}`
                );
            } catch (e) {
                if (
                    e instanceof SqliteError &&
                    e.code === "SQLITE_CONSTRAINT_UNIQUE"
                ) {
                    console.error("Migration has already run! Skipping...");
                    continue;
                }
                console.error(
                    `Failed to run migration ${migration.version}:`,
                    e
                );
                throw e; // Re-throw to stop migration process
            }
        }

        console.log("All migrations completed successfully");
    } catch (error) {
        console.error("Migration process failed:", error);
        throw error;
    }
}<|MERGE_RESOLUTION|>--- conflicted
+++ resolved
@@ -20,10 +20,7 @@
 import m17 from "./scripts/1.1.0";
 import m18 from "./scripts/1.2.0";
 import m19 from "./scripts/1.3.0";
-<<<<<<< HEAD
-=======
 
->>>>>>> bf8bb1a0
 // THIS CANNOT IMPORT ANYTHING FROM THE SERVER
 // EXCEPT FOR THE DATABASE AND THE SCHEMA
 
