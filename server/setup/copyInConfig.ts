import { db } from "@server/db";
import { orgs } from "../db/schema";
import config from "@server/config";
import { ne } from "drizzle-orm";
import logger from "@server/logger";

export async function copyInConfig() {
    // create a url from config.app.base_url and get the hostname
    const domain = new URL(config.app.base_url).hostname;

    // update the domain on all of the orgs where the domain is not equal to the new domain
    // TODO: eventually each org could have a unique domain that we do not want to overwrite, so this will be unnecessary
    await db.update(orgs).set({ domain }).where(ne(orgs.domain, domain));
<<<<<<< HEAD
    logger.debug("Updated orgs with new domain");
=======
    logger.info(`Updated orgs with new domain (${domain})`);
>>>>>>> 4cdaa9b5
}<|MERGE_RESOLUTION|>--- conflicted
+++ resolved
@@ -11,9 +11,5 @@
     // update the domain on all of the orgs where the domain is not equal to the new domain
     // TODO: eventually each org could have a unique domain that we do not want to overwrite, so this will be unnecessary
     await db.update(orgs).set({ domain }).where(ne(orgs.domain, domain));
-<<<<<<< HEAD
-    logger.debug("Updated orgs with new domain");
-=======
     logger.info(`Updated orgs with new domain (${domain})`);
->>>>>>> 4cdaa9b5
 }