import * as site from "./site";
import * as org from "./org";
import * as blueprints from "./blueprints";
import * as resource from "./resource";
import * as domain from "./domain";
import * as target from "./target";
import * as user from "./user";
import * as role from "./role";
import * as client from "./client";
import * as accessToken from "./accessToken";
import * as apiKeys from "./apiKeys";
import * as idp from "./idp";
import * as siteResource from "./siteResource";
import {
    verifyApiKey,
    verifyApiKeyOrgAccess,
    verifyApiKeyHasAction,
    verifyApiKeySiteAccess,
    verifyApiKeyResourceAccess,
    verifyApiKeyTargetAccess,
    verifyApiKeyRoleAccess,
    verifyApiKeyUserAccess,
    verifyApiKeySetResourceUsers,
    verifyApiKeyAccessTokenAccess,
    verifyApiKeyIsRoot,
    verifyApiKeyClientAccess,
    verifyClientsEnabled,
    verifyApiKeySiteResourceAccess
} from "@server/middlewares";
import HttpCode from "@server/types/HttpCode";
import { Router } from "express";
import { ActionsEnum } from "@server/auth/actions";
import { logActionAudit } from "#dynamic/middlewares";

export const unauthenticated = Router();

unauthenticated.get("/", (_, res) => {
    res.status(HttpCode.OK).json({ message: "Healthy" });
});

export const authenticated = Router();
authenticated.use(verifyApiKey);

authenticated.get(
    "/org/checkId",
    verifyApiKeyIsRoot,
    verifyApiKeyHasAction(ActionsEnum.checkOrgId),
    org.checkId
);

authenticated.put(
    "/org",
    verifyApiKeyIsRoot,
    verifyApiKeyHasAction(ActionsEnum.createOrg),
    logActionAudit(ActionsEnum.createOrg),
    org.createOrg,
);

authenticated.get(
    "/orgs",
    verifyApiKeyIsRoot,
    verifyApiKeyHasAction(ActionsEnum.listOrgs),
    org.listOrgs
); // TODO we need to check the orgs here

authenticated.get(
    "/org/:orgId",
    verifyApiKeyOrgAccess,
    verifyApiKeyHasAction(ActionsEnum.getOrg),
    org.getOrg
);

authenticated.post(
    "/org/:orgId",
    verifyApiKeyOrgAccess,
    verifyApiKeyHasAction(ActionsEnum.updateOrg),
    logActionAudit(ActionsEnum.updateOrg),
    org.updateOrg,
);

authenticated.delete(
    "/org/:orgId",
    verifyApiKeyIsRoot,
    verifyApiKeyHasAction(ActionsEnum.deleteOrg),
    logActionAudit(ActionsEnum.deleteOrg),
    org.deleteOrg,
);

authenticated.put(
    "/org/:orgId/site",
    verifyApiKeyOrgAccess,
    verifyApiKeyHasAction(ActionsEnum.createSite),
    logActionAudit(ActionsEnum.createSite),
    site.createSite,
);

authenticated.get(
    "/org/:orgId/sites",
    verifyApiKeyOrgAccess,
    verifyApiKeyHasAction(ActionsEnum.listSites),
    site.listSites
);

authenticated.get(
    "/org/:orgId/site/:niceId",
    verifyApiKeyOrgAccess,
    verifyApiKeyHasAction(ActionsEnum.getSite),
    site.getSite
);

authenticated.get(
    "/org/:orgId/pick-site-defaults",
    verifyApiKeyOrgAccess,
    verifyApiKeyHasAction(ActionsEnum.createSite),
    site.pickSiteDefaults
);

authenticated.get(
    "/site/:siteId",
    verifyApiKeySiteAccess,
    verifyApiKeyHasAction(ActionsEnum.getSite),
    site.getSite
);

authenticated.post(
    "/site/:siteId",
    verifyApiKeySiteAccess,
    verifyApiKeyHasAction(ActionsEnum.updateSite),
    logActionAudit(ActionsEnum.updateSite),
    site.updateSite,
);

authenticated.delete(
    "/site/:siteId",
    verifyApiKeySiteAccess,
    verifyApiKeyHasAction(ActionsEnum.deleteSite),
    logActionAudit(ActionsEnum.deleteSite),
    site.deleteSite,
);

authenticated.get(
    "/org/:orgId/user-resources",
    verifyApiKeyOrgAccess,
    resource.getUserResources
);
// Site Resource endpoints
authenticated.put(
    "/org/:orgId/site/:siteId/resource",
    verifyApiKeyOrgAccess,
    verifyApiKeySiteAccess,
    verifyApiKeyHasAction(ActionsEnum.createSiteResource),
    logActionAudit(ActionsEnum.createSiteResource),
    siteResource.createSiteResource,
);

authenticated.get(
    "/org/:orgId/site/:siteId/resources",
    verifyApiKeyOrgAccess,
    verifyApiKeySiteAccess,
    verifyApiKeyHasAction(ActionsEnum.listSiteResources),
    siteResource.listSiteResources
);

authenticated.get(
    "/org/:orgId/site-resources",
    verifyApiKeyOrgAccess,
    verifyApiKeyHasAction(ActionsEnum.listSiteResources),
    siteResource.listAllSiteResourcesByOrg
);

authenticated.get(
    "/org/:orgId/site/:siteId/resource/:siteResourceId",
    verifyApiKeyOrgAccess,
    verifyApiKeySiteAccess,
    verifyApiKeySiteResourceAccess,
    verifyApiKeyHasAction(ActionsEnum.getSiteResource),
    siteResource.getSiteResource
);

authenticated.post(
    "/org/:orgId/site/:siteId/resource/:siteResourceId",
    verifyApiKeyOrgAccess,
    verifyApiKeySiteAccess,
    verifyApiKeySiteResourceAccess,
    verifyApiKeyHasAction(ActionsEnum.updateSiteResource),
    logActionAudit(ActionsEnum.updateSiteResource),
    siteResource.updateSiteResource,
);

authenticated.delete(
    "/org/:orgId/site/:siteId/resource/:siteResourceId",
    verifyApiKeyOrgAccess,
    verifyApiKeySiteAccess,
    verifyApiKeySiteResourceAccess,
    verifyApiKeyHasAction(ActionsEnum.deleteSiteResource),
    logActionAudit(ActionsEnum.deleteSiteResource),
    siteResource.deleteSiteResource,
);

authenticated.put(
    "/org/:orgId/resource",
    verifyApiKeyOrgAccess,
    verifyApiKeyHasAction(ActionsEnum.createResource),
    logActionAudit(ActionsEnum.createResource),
    resource.createResource,
);

authenticated.put(
    "/org/:orgId/site/:siteId/resource",
    verifyApiKeyOrgAccess,
    verifyApiKeyHasAction(ActionsEnum.createResource),
    logActionAudit(ActionsEnum.createResource),
    resource.createResource,
);

authenticated.get(
    "/site/:siteId/resources",
    verifyApiKeySiteAccess,
    verifyApiKeyHasAction(ActionsEnum.listResources),
    resource.listResources
);

authenticated.get(
    "/org/:orgId/resources",
    verifyApiKeyOrgAccess,
    verifyApiKeyHasAction(ActionsEnum.listResources),
    resource.listResources
);

authenticated.get(
    "/org/:orgId/domains",
    verifyApiKeyOrgAccess,
    verifyApiKeyHasAction(ActionsEnum.listOrgDomains),
    domain.listDomains
);

authenticated.get(
    "/org/:orgId/invitations",
    verifyApiKeyOrgAccess,
    verifyApiKeyHasAction(ActionsEnum.listInvitations),
    user.listInvitations
);

authenticated.post(
    "/org/:orgId/create-invite",
    verifyApiKeyOrgAccess,
    verifyApiKeyHasAction(ActionsEnum.inviteUser),
    logActionAudit(ActionsEnum.inviteUser),
    user.inviteUser,
);

authenticated.get(
    "/resource/:resourceId/roles",
    verifyApiKeyResourceAccess,
    verifyApiKeyHasAction(ActionsEnum.listResourceRoles),
    resource.listResourceRoles
);

authenticated.get(
    "/resource/:resourceId/users",
    verifyApiKeyResourceAccess,
    verifyApiKeyHasAction(ActionsEnum.listResourceUsers),
    resource.listResourceUsers
);

authenticated.get(
    "/resource/:resourceId",
    verifyApiKeyResourceAccess,
    verifyApiKeyHasAction(ActionsEnum.getResource),
    resource.getResource
);

authenticated.post(
    "/resource/:resourceId",
    verifyApiKeyResourceAccess,
    verifyApiKeyHasAction(ActionsEnum.updateResource),
    logActionAudit(ActionsEnum.updateResource),
    resource.updateResource,
);

authenticated.delete(
    "/resource/:resourceId",
    verifyApiKeyResourceAccess,
    verifyApiKeyHasAction(ActionsEnum.deleteResource),
    logActionAudit(ActionsEnum.deleteResource),
    resource.deleteResource,
);

authenticated.put(
    "/resource/:resourceId/target",
    verifyApiKeyResourceAccess,
    verifyApiKeyHasAction(ActionsEnum.createTarget),
    logActionAudit(ActionsEnum.createTarget),
    target.createTarget,
);

authenticated.get(
    "/resource/:resourceId/targets",
    verifyApiKeyResourceAccess,
    verifyApiKeyHasAction(ActionsEnum.listTargets),
    target.listTargets
);

authenticated.put(
    "/resource/:resourceId/rule",
    verifyApiKeyResourceAccess,
    verifyApiKeyHasAction(ActionsEnum.createResourceRule),
    logActionAudit(ActionsEnum.createResourceRule),
    resource.createResourceRule,
);

authenticated.get(
    "/resource/:resourceId/rules",
    verifyApiKeyResourceAccess,
    verifyApiKeyHasAction(ActionsEnum.listResourceRules),
    resource.listResourceRules
);

authenticated.post(
    "/resource/:resourceId/rule/:ruleId",
    verifyApiKeyResourceAccess,
    verifyApiKeyHasAction(ActionsEnum.updateResourceRule),
    logActionAudit(ActionsEnum.updateResourceRule),
    resource.updateResourceRule,
);

authenticated.delete(
    "/resource/:resourceId/rule/:ruleId",
    verifyApiKeyResourceAccess,
    verifyApiKeyHasAction(ActionsEnum.deleteResourceRule),
    logActionAudit(ActionsEnum.deleteResourceRule),
    resource.deleteResourceRule,
);

authenticated.get(
    "/target/:targetId",
    verifyApiKeyTargetAccess,
    verifyApiKeyHasAction(ActionsEnum.getTarget),
    target.getTarget
);

authenticated.post(
    "/target/:targetId",
    verifyApiKeyTargetAccess,
    verifyApiKeyHasAction(ActionsEnum.updateTarget),
    logActionAudit(ActionsEnum.updateTarget),
    target.updateTarget,
);

authenticated.delete(
    "/target/:targetId",
    verifyApiKeyTargetAccess,
    verifyApiKeyHasAction(ActionsEnum.deleteTarget),
    logActionAudit(ActionsEnum.deleteTarget),
    target.deleteTarget,
);

authenticated.put(
    "/org/:orgId/role",
    verifyApiKeyOrgAccess,
    verifyApiKeyHasAction(ActionsEnum.createRole),
    logActionAudit(ActionsEnum.createRole),
    role.createRole,
);

authenticated.get(
    "/org/:orgId/roles",
    verifyApiKeyOrgAccess,
    verifyApiKeyHasAction(ActionsEnum.listRoles),
    role.listRoles
);

authenticated.delete(
    "/role/:roleId",
    verifyApiKeyRoleAccess,
    verifyApiKeyHasAction(ActionsEnum.deleteRole),
    logActionAudit(ActionsEnum.deleteRole),
    role.deleteRole,
);

authenticated.get(
    "/role/:roleId",
    verifyApiKeyRoleAccess,
    verifyApiKeyHasAction(ActionsEnum.getRole),
    role.getRole
);

authenticated.post(
    "/role/:roleId/add/:userId",
    verifyApiKeyRoleAccess,
    verifyApiKeyUserAccess,
    verifyApiKeyHasAction(ActionsEnum.addUserRole),
    logActionAudit(ActionsEnum.addUserRole),
    user.addUserRole,
);

authenticated.post(
    "/resource/:resourceId/roles",
    verifyApiKeyResourceAccess,
    verifyApiKeyRoleAccess,
    verifyApiKeyHasAction(ActionsEnum.setResourceRoles),
    logActionAudit(ActionsEnum.setResourceRoles),
    resource.setResourceRoles,
);

authenticated.post(
    "/resource/:resourceId/users",
    verifyApiKeyResourceAccess,
    verifyApiKeySetResourceUsers,
    verifyApiKeyHasAction(ActionsEnum.setResourceUsers),
    logActionAudit(ActionsEnum.setResourceUsers),
    resource.setResourceUsers,
);

authenticated.post(
    `/resource/:resourceId/password`,
    verifyApiKeyResourceAccess,
    verifyApiKeyHasAction(ActionsEnum.setResourcePassword),
    logActionAudit(ActionsEnum.setResourcePassword),
    resource.setResourcePassword,
);

authenticated.post(
    `/resource/:resourceId/pincode`,
    verifyApiKeyResourceAccess,
    verifyApiKeyHasAction(ActionsEnum.setResourcePincode),
    logActionAudit(ActionsEnum.setResourcePincode),
    resource.setResourcePincode,
);

authenticated.post(
    `/resource/:resourceId/header-auth`,
    verifyApiKeyResourceAccess,
    verifyApiKeyHasAction(ActionsEnum.setResourceHeaderAuth),
    logActionAudit(ActionsEnum.setResourceHeaderAuth),
    resource.setResourceHeaderAuth,
);

authenticated.post(
    `/resource/:resourceId/whitelist`,
    verifyApiKeyResourceAccess,
    verifyApiKeyHasAction(ActionsEnum.setResourceWhitelist),
    logActionAudit(ActionsEnum.setResourceWhitelist),
    resource.setResourceWhitelist,
);

authenticated.post(
    `/resource/:resourceId/whitelist/add`,
    verifyApiKeyResourceAccess,
    verifyApiKeyHasAction(ActionsEnum.setResourceWhitelist),
    resource.addEmailToResourceWhitelist
);

authenticated.post(
    `/resource/:resourceId/whitelist/remove`,
    verifyApiKeyResourceAccess,
    verifyApiKeyHasAction(ActionsEnum.setResourceWhitelist),
    resource.removeEmailFromResourceWhitelist
);

authenticated.get(
    `/resource/:resourceId/whitelist`,
    verifyApiKeyResourceAccess,
    verifyApiKeyHasAction(ActionsEnum.getResourceWhitelist),
    resource.getResourceWhitelist
);

authenticated.post(
    `/resource/:resourceId/access-token`,
    verifyApiKeyResourceAccess,
    verifyApiKeyHasAction(ActionsEnum.generateAccessToken),
    logActionAudit(ActionsEnum.generateAccessToken),
    accessToken.generateAccessToken,
);

authenticated.delete(
    `/access-token/:accessTokenId`,
    verifyApiKeyAccessTokenAccess,
    verifyApiKeyHasAction(ActionsEnum.deleteAcessToken),
    logActionAudit(ActionsEnum.deleteAcessToken),
    accessToken.deleteAccessToken,
);

authenticated.get(
    `/org/:orgId/access-tokens`,
    verifyApiKeyOrgAccess,
    verifyApiKeyHasAction(ActionsEnum.listAccessTokens),
    accessToken.listAccessTokens
);

authenticated.get(
    `/resource/:resourceId/access-tokens`,
    verifyApiKeyResourceAccess,
    verifyApiKeyHasAction(ActionsEnum.listAccessTokens),
    accessToken.listAccessTokens
);

authenticated.get(
    "/org/:orgId/user/:userId",
    verifyApiKeyOrgAccess,
    verifyApiKeyHasAction(ActionsEnum.getOrgUser),
    user.getOrgUser
);

authenticated.post(
    "/user/:userId/2fa",
    verifyApiKeyIsRoot,
    verifyApiKeyHasAction(ActionsEnum.updateUser),
    logActionAudit(ActionsEnum.updateUser),
    user.updateUser2FA,
);

authenticated.get(
    "/user/:userId",
    verifyApiKeyIsRoot,
    verifyApiKeyHasAction(ActionsEnum.getUser),
    user.adminGetUser
);

authenticated.get(
    "/org/:orgId/users",
    verifyApiKeyOrgAccess,
    verifyApiKeyHasAction(ActionsEnum.listUsers),
    user.listUsers
);

authenticated.put(
    "/org/:orgId/user",
    verifyApiKeyOrgAccess,
    verifyApiKeyHasAction(ActionsEnum.createOrgUser),
    logActionAudit(ActionsEnum.createOrgUser),
    user.createOrgUser,
);

authenticated.post(
    "/org/:orgId/user/:userId",
    verifyApiKeyOrgAccess,
    verifyApiKeyUserAccess,
    verifyApiKeyHasAction(ActionsEnum.updateOrgUser),
    logActionAudit(ActionsEnum.updateOrgUser),
    user.updateOrgUser,
);

authenticated.delete(
    "/org/:orgId/user/:userId",
    verifyApiKeyOrgAccess,
    verifyApiKeyUserAccess,
    verifyApiKeyHasAction(ActionsEnum.removeUser),
    logActionAudit(ActionsEnum.removeUser),
    user.removeUserOrg,
);

// authenticated.put(
//     "/newt",
//     verifyApiKeyHasAction(ActionsEnum.createNewt),
//     newt.createNewt
// );

authenticated.get(
    `/org/:orgId/api-keys`,
    verifyApiKeyIsRoot,
    verifyApiKeyHasAction(ActionsEnum.listApiKeys),
    apiKeys.listOrgApiKeys
);

authenticated.post(
    `/org/:orgId/api-key/:apiKeyId/actions`,
    verifyApiKeyIsRoot,
    verifyApiKeyHasAction(ActionsEnum.setApiKeyActions),
    logActionAudit(ActionsEnum.setApiKeyActions),
    apiKeys.setApiKeyActions,
);

authenticated.get(
    `/org/:orgId/api-key/:apiKeyId/actions`,
    verifyApiKeyIsRoot,
    verifyApiKeyHasAction(ActionsEnum.listApiKeyActions),
    apiKeys.listApiKeyActions
);

authenticated.put(
    `/org/:orgId/api-key`,
    verifyApiKeyIsRoot,
    verifyApiKeyHasAction(ActionsEnum.createApiKey),
    logActionAudit(ActionsEnum.createApiKey),
    apiKeys.createOrgApiKey,
);

authenticated.delete(
    `/org/:orgId/api-key/:apiKeyId`,
    verifyApiKeyIsRoot,
    verifyApiKeyHasAction(ActionsEnum.deleteApiKey),
    logActionAudit(ActionsEnum.deleteApiKey),
    apiKeys.deleteApiKey,
);

authenticated.put(
    "/idp/oidc",
    verifyApiKeyIsRoot,
    verifyApiKeyHasAction(ActionsEnum.createIdp),
    logActionAudit(ActionsEnum.createIdp),
    idp.createOidcIdp,
);

authenticated.post(
    "/idp/:idpId/oidc",
    verifyApiKeyIsRoot,
    verifyApiKeyHasAction(ActionsEnum.updateIdp),
    logActionAudit(ActionsEnum.updateIdp),
    idp.updateOidcIdp,
);

authenticated.get(
    "/idp",
    verifyApiKeyIsRoot,
    verifyApiKeyHasAction(ActionsEnum.listIdps),
    idp.listIdps
);

authenticated.get(
    "/idp/:idpId",
    verifyApiKeyIsRoot,
    verifyApiKeyHasAction(ActionsEnum.getIdp),
    idp.getIdp
);

authenticated.put(
    "/idp/:idpId/org/:orgId",
    verifyApiKeyIsRoot,
    verifyApiKeyHasAction(ActionsEnum.createIdpOrg),
    logActionAudit(ActionsEnum.createIdpOrg),
    idp.createIdpOrgPolicy,
);

authenticated.post(
    "/idp/:idpId/org/:orgId",
    verifyApiKeyIsRoot,
    verifyApiKeyHasAction(ActionsEnum.updateIdpOrg),
    logActionAudit(ActionsEnum.updateIdpOrg),
    idp.updateIdpOrgPolicy,
);

authenticated.delete(
    "/idp/:idpId/org/:orgId",
    verifyApiKeyIsRoot,
    verifyApiKeyHasAction(ActionsEnum.deleteIdpOrg),
    logActionAudit(ActionsEnum.deleteIdpOrg),
    idp.deleteIdpOrgPolicy,
);

authenticated.get(
    "/idp/:idpId/org",
    verifyApiKeyIsRoot,
    verifyApiKeyHasAction(ActionsEnum.listIdpOrgs),
    idp.listIdpOrgPolicies
);

authenticated.get(
    "/org/:orgId/pick-client-defaults",
    verifyClientsEnabled,
    verifyApiKeyOrgAccess,
    verifyApiKeyHasAction(ActionsEnum.createClient),
    client.pickClientDefaults
);

authenticated.get(
    "/org/:orgId/clients",
    verifyClientsEnabled,
    verifyApiKeyOrgAccess,
    verifyApiKeyHasAction(ActionsEnum.listClients),
    client.listClients
);

authenticated.get(
    "/client/:clientId",
    verifyClientsEnabled,
    verifyApiKeyClientAccess,
    verifyApiKeyHasAction(ActionsEnum.getClient),
    client.getClient
);

authenticated.put(
    "/org/:orgId/client",
    verifyClientsEnabled,
    verifyApiKeyOrgAccess,
    verifyApiKeyHasAction(ActionsEnum.createClient),
    logActionAudit(ActionsEnum.createClient),
    client.createClient,
);

authenticated.delete(
    "/client/:clientId",
    verifyClientsEnabled,
    verifyApiKeyClientAccess,
    verifyApiKeyHasAction(ActionsEnum.deleteClient),
    logActionAudit(ActionsEnum.deleteClient),
    client.deleteClient,
);

authenticated.post(
    "/client/:clientId",
    verifyClientsEnabled,
    verifyApiKeyClientAccess,
    verifyApiKeyHasAction(ActionsEnum.updateClient),
    logActionAudit(ActionsEnum.updateClient),
    client.updateClient,
);

authenticated.put(
    "/org/:orgId/blueprint",
    verifyApiKeyOrgAccess,
    verifyApiKeyHasAction(ActionsEnum.applyBlueprint),
<<<<<<< HEAD
    blueprints.applyJSONBlueprint
=======
    logActionAudit(ActionsEnum.applyBlueprint),
    org.applyBlueprint,
>>>>>>> 772bda69
);<|MERGE_RESOLUTION|>--- conflicted
+++ resolved
@@ -710,10 +710,7 @@
     "/org/:orgId/blueprint",
     verifyApiKeyOrgAccess,
     verifyApiKeyHasAction(ActionsEnum.applyBlueprint),
-<<<<<<< HEAD
     blueprints.applyJSONBlueprint
-=======
     logActionAudit(ActionsEnum.applyBlueprint),
     org.applyBlueprint,
->>>>>>> 772bda69
 );