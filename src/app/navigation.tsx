--- conflicted
+++ resolved
@@ -7,12 +7,9 @@
     Waypoints,
     Combine,
     Fingerprint,
-<<<<<<< HEAD
-    Workflow
-=======
+    Workflow,
     KeyRound,
     TicketCheck
->>>>>>> 3ebc01df
 } from "lucide-react";
 
 export const orgLangingNavItems: SidebarNavItem[] = [
