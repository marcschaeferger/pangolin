--- conflicted
+++ resolved
@@ -1,8 +1,4 @@
 export type Locale = (typeof locales)[number];
 
-<<<<<<< HEAD
-export const locales = ['en-US', 'es-ES', 'fr-FR', 'de-DE', 'nl-NL', 'it-IT', 'pl-PL', 'pt-PT', 'tr-TR', 'zh-CN', 'nb-NO'] as const;
-=======
-export const locales = ['en-US', 'es-ES', 'fr-FR', 'de-DE', 'nl-NL', 'it-IT', 'pl-PL', 'pt-PT', 'tr-TR', 'zh-CN', 'ko-KR', 'bg-BG', 'cs-CZ', 'ru-RU'] as const;
->>>>>>> e6589308
+export const locales = ['en-US', 'es-ES', 'fr-FR', 'de-DE', 'nl-NL', 'it-IT', 'pl-PL', 'pt-PT', 'tr-TR', 'zh-CN', 'ko-KR', 'bg-BG', 'cs-CZ', 'ru-RU', 'nb-NO'] as const;
 export const defaultLocale: Locale = 'en-US';